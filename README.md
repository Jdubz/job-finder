# Job Finder Frontend

A modern React application for the Job Finder platform, built with React 18, TypeScript, Vite, and shadcn/ui.

## Overview

This is the dedicated frontend application for Job Finder. It provides a streamlined, professional UI for job discovery, queue management, and AI-powered job matching.

## Tech Stack

- **Framework:** React 18 + TypeScript
- **Build Tool:** Vite
- **UI Library:** shadcn/ui (blue theme)
- **Styling:** Tailwind CSS
- **Routing:** React Router v7
- **Authentication:** Firebase Auth
- **Database:** Cloud Firestore
- **Testing:** Vitest + React Testing Library
- **Linting:** ESLint (flat config) + Prettier

## Project Structure

```
src/
├── api/              # API client layer
├── components/       # Reusable components
│   └── ui/          # shadcn/ui components
├── config/          # Configuration files
├── contexts/        # React contexts (Auth, etc.)
├── features/        # Feature-based modules
├── hooks/           # Custom React hooks
├── lib/             # Utility functions
├── test/            # Test setup and utilities
└── types/           # TypeScript type definitions
```

## Getting Started

### Prerequisites

- Node.js 20+
- npm or pnpm

### Installation

```bash
npm install
```

### Environment Setup

1. Copy the environment template:

   ```bash
   cp .env.template .env
   ```

2. Fill in your Firebase configuration values in `.env`

### Development

```bash
npm run dev              # Start dev server
npm run build            # Build for production
npm run preview          # Preview production build
npm run lint             # Run ESLint
npm run lint:fix         # Auto-fix lint issues
npm run format           # Format code with Prettier
npm run format:check     # Check code formatting
npm run test             # Run unit tests
npm run test:ui          # Run tests with UI
npm run test:e2e         # Run E2E tests with Playwright
npm run test:e2e:ui      # Run E2E tests with Playwright UI
npm run test:e2e:headed  # Run E2E tests in headed mode
npm run test:e2e:debug   # Debug E2E tests
npm run type-check       # Run TypeScript type checking
```

## Environment Variables

See `.env.template` for required environment variables and setup instructions.

<<<<<<< HEAD
Key variables:

- `VITE_FIREBASE_*` - Firebase configuration (project-specific)
- `VITE_API_BASE_URL` - Backend API URL (auto-configured by environment)
=======
**Quick Start**:
```bash
# 1. Copy template
cp .env.template .env.development

# 2. Fill in Firebase credentials
# Get from: https://console.firebase.google.com/project/static-sites-257923/settings/general

# 3. Validate configuration
npm run check:env
```

**Key variables**:
- `VITE_FIREBASE_*` - Firebase SDK configuration (required)
- `VITE_API_BASE_URL` - Cloud Functions base URL (auto-configured)
>>>>>>> 38cfc3a2
- `VITE_USE_EMULATORS` - Enable Firebase emulators in development
- `VITE_ENVIRONMENT` - Environment metadata

**Documentation**:
- [Environment Troubleshooting Guide](docs/environment-troubleshooting.md) - Complete setup and debugging guide
- [Environment Verification Matrix](docs/environment-verification-matrix.md) - Known issues and fixes

### Environment Configuration

All environments use the `static-sites-257923` Firebase project:

- **Development**: Local Firebase emulators with `job-finder-dev` app config
- **Staging**: Cloud Functions with `-staging` suffix (e.g., `manageJobQueue-staging`)
- **Production**: Cloud Functions with no suffix (e.g., `manageJobQueue`)

API endpoints are automatically configured based on build mode. See `src/config/api.ts` for implementation details.

## Deployment

The application is deployed to Firebase Hosting with two environments:

- **Staging:** `staging.job-finder.joshwentworth.com`
- **Production:** `job-finder.joshwentworth.com`

Deployment is automated via GitHub Actions on branch merges.

## Shared Types

This project uses `@jsdubzw/job-finder-shared-types` for type safety across frontend, backend, and Firebase Functions.

## Contributing

See the main migration plan documentation for contribution guidelines.

## Features

### Core Features

- **Job Applications:** View and manage job matches with filtering and search
- **Job Finder:** Submit LinkedIn job URLs for automated processing
- **Document Builder:** Generate AI-powered resumes and cover letters
- **Document History:** Browse, download, and manage generated documents
- **Queue Management:** Monitor job processing queue status

### Configuration Features (Editor Role Required)

- **Job Finder Config:** Configure stop lists, queue settings, and AI parameters
- **AI Prompts:** Customize AI prompts for document generation with variable interpolation
- **Settings:** Manage user preferences, theme, and default settings

### Technical Features

- Protected routes with Firebase Authentication
- Role-based access control (user/editor roles)
- Real-time Firestore updates
- Responsive design with mobile support
- Dark mode support
- Comprehensive E2E test coverage
- CI/CD pipeline with automated deployments

## API Documentation

See [API.md](./API.md) for detailed API client documentation.

## Architecture

See [ARCHITECTURE.md](./ARCHITECTURE.md) for system architecture and component diagrams.

## Related Projects

- **job-finder-BE** - Firebase Functions backend for document generation and content management
- **job-finder** - Python queue worker for job discovery and scraping
- **job-finder-shared-types** - Shared TypeScript types across all projects

## License

Private - All Rights Reserved<|MERGE_RESOLUTION|>--- conflicted
+++ resolved
@@ -80,12 +80,6 @@
 
 See `.env.template` for required environment variables and setup instructions.
 
-<<<<<<< HEAD
-Key variables:
-
-- `VITE_FIREBASE_*` - Firebase configuration (project-specific)
-- `VITE_API_BASE_URL` - Backend API URL (auto-configured by environment)
-=======
 **Quick Start**:
 ```bash
 # 1. Copy template
@@ -101,7 +95,6 @@
 **Key variables**:
 - `VITE_FIREBASE_*` - Firebase SDK configuration (required)
 - `VITE_API_BASE_URL` - Cloud Functions base URL (auto-configured)
->>>>>>> 38cfc3a2
 - `VITE_USE_EMULATORS` - Enable Firebase emulators in development
 - `VITE_ENVIRONMENT` - Environment metadata
 
